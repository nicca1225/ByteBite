--- conflicted
+++ resolved
@@ -1,20 +1,5 @@
 <!-- src/views/FindRecipes.vue -->
 <template>
-<<<<<<< HEAD
-  <main class="min-h-screen bg-black">
-    <!-- INITIAL (centered) -->
-    <section v-if="!hasSearched" class="min-h-[80vh] flex items-center justify-center px-4">
-      <div class="w-full max-w-3xl">
-        <div class="text-center mb-8">
-          <div class="inline-block mb-4">
-            <span class="text-xs font-mono uppercase tracking-wider text-yellow-400/80 bg-yellow-400/10 px-3 py-1.5 rounded-full border border-yellow-400/20">
-              Recipe Search
-            </span>
-          </div>
-          <h1 class="text-4xl sm:text-5xl font-light text-white mb-4">Find Recipes</h1>
-          <p class="text-gray-400 font-light">Discover delicious recipes tailored to your taste</p>
-        </div>
-=======
   <main class="min-h-screen">
     <!-- RECIPE DETAIL VIEW -->
     <section v-if="selectedRecipe" class="px-4 py-8">
@@ -170,7 +155,6 @@
     <section v-else-if="!hasSearched" class="min-h-[60vh] flex items-center justify-center px-4">
       <div class="w-full max-w-2xl">
         <h1 class="text-3xl sm:text-4xl font-bold text-center mb-6">Find Recipes</h1>
->>>>>>> 9e308fb5
 
         <form @submit.prevent="onSearch" class="flex gap-3 mb-6">
           <input
@@ -240,31 +224,6 @@
         <!-- results grid -->
         <div v-if="!loading && results.length" class="grid grid-cols-1 sm:grid-cols-2 lg:grid-cols-3 gap-4">
           <article
-<<<<<<< HEAD
-            v-for="r in results"
-            :key="r.id"
-            class="group bg-gradient-to-br from-gray-900 to-black border border-gray-800/50 hover:border-yellow-400/30 rounded-xl overflow-hidden flex flex-col transition-all duration-300"
-          >
-            <div class="relative overflow-hidden">
-              <img :src="r.image" :alt="r.title" class="w-full h-48 object-cover group-hover:scale-105 transition-transform duration-300" />
-              <div class="absolute inset-0 bg-gradient-to-t from-black/60 to-transparent"></div>
-            </div>
-            <div class="p-5 flex flex-col flex-1">
-              <h3 class="font-medium text-lg text-white line-clamp-2 mb-3">{{ r.title }}</h3>
-              <div class="mt-auto">
-                <div class="flex items-center gap-4 text-xs text-gray-500 font-mono mb-4">
-                  <span>{{ r.readyInMinutes ?? '?' }}min</span>
-                  <span v-if="typeof r.aggregateLikes === 'number'">{{ r.aggregateLikes }} likes</span>
-                </div>
-                <router-link
-                  :to="{ name: 'recipe-detail', params: { id: r.id } }"
-                  @click="saveStateBeforeNavigate"
-                  class="block text-center rounded-lg px-4 py-2.5 bg-yellow-400 text-black font-medium hover:bg-yellow-300 transition-colors"
-                >View Recipe</router-link>
-              </div>
-            </div>
-          </article>
-=======
   v-for="r in results"
   :key="r.id"
   class="rounded-xl overflow-hidden border border-gray-800 bg-black flex flex-col"
@@ -287,7 +246,6 @@
     </div>
   </div>
 </article>
->>>>>>> 9e308fb5
         </div>
       </div>
     </section>
@@ -312,19 +270,9 @@
 const results = ref(initialState?.results || [])
 const loading = ref(false)
 const error = ref('')
-<<<<<<< HEAD
-const searched = ref(initialState?.searched || false)
-const hasSearched = ref(initialState?.hasSearched || false)
-
-// Clear the navigation flag after reading it
-if (isNavigatingBack) {
-  sessionStorage.removeItem('navigatingBack')
-}
-=======
 const searched = ref(false)
 const hasSearched = ref(false)
 const selectedRecipe = ref(null)
->>>>>>> 9e308fb5
 
 async function onSearch() {
   error.value = ''
@@ -395,53 +343,6 @@
   }
 }
 
-<<<<<<< HEAD
-// Save current state to sessionStorage
-function saveState() {
-  const state = {
-    query: query.value,
-    results: results.value,
-    searched: searched.value,
-    hasSearched: hasSearched.value
-  }
-  sessionStorage.setItem('findRecipesState', JSON.stringify(state))
-}
-
-// Save state and scroll position before navigating to recipe detail
-function saveStateBeforeNavigate() {
-  const state = {
-    query: query.value,
-    results: results.value,
-    searched: searched.value,
-    hasSearched: hasSearched.value,
-    scrollPosition: window.scrollY
-  }
-  sessionStorage.setItem('findRecipesState', JSON.stringify(state))
-}
-
-// Save state when navigating away
-onBeforeUnmount(() => {
-  saveState()
-})
-
-// Restore scroll position if returning to page
-onMounted(() => {
-  if (initialState?.scrollPosition) {
-    setTimeout(() => {
-      window.scrollTo(0, initialState.scrollPosition)
-    }, 100)
-  }
-})
-
-// Save scroll position before leaving
-window.addEventListener('beforeunload', () => {
-  if (hasSearched.value) {
-    const state = JSON.parse(sessionStorage.getItem('findRecipesState') || '{}')
-    state.scrollPosition = window.scrollY
-    sessionStorage.setItem('findRecipesState', JSON.stringify(state))
-  }
-})
-=======
 async function viewRecipe(recipeId) {
   if (!apiKey) return
   
@@ -559,5 +460,4 @@
 
 
 
->>>>>>> 9e308fb5
 </script>